--- conflicted
+++ resolved
@@ -81,20 +81,21 @@
 	}
 	overrideLists := [][]configutil.CortexConfigOverrider{
 		configutil.NewStandardOverrides(configutil.StandardOverridesShape{
-			HttpListenAddress: "0.0.0.0",
-			HttpListenPort:    8080,
-			GrpcListenAddress: "0.0.0.0",
-			GrpcListenPort:    9095,
-			StorageDir:        "/data",
-			RuntimeConfig:     "/etc/cortex-runtime-config/runtime_config.yaml",
-			TLSServerConfig:   configutil.TLSServerConfigShape(tlsServerConfig),
-			TLSClientConfig:   configutil.TLSClientConfigShape(tlsClientConfig),
+			HttpListenAddress:      "0.0.0.0",
+			HttpListenPort:         8080,
+			GrpcListenAddress:      "0.0.0.0",
+			GrpcListenPort:         9095,
+			StorageDir:             "/data",
+			RuntimeConfig:          "/etc/cortex-runtime-config/runtime_config.yaml",
+			TLSServerConfig:        configutil.TLSServerConfigShape(tlsServerConfig),
+			TLSGatewayClientConfig: configutil.TLSClientConfigShape(tlsGatewayClientConfig),
+			TLSCortexClientConfig:  configutil.TLSClientConfigShape(tlsCortexClientConfig),
 		}),
 		configutil.NewAutomaticHAOverrides(),
 		configutil.NewImplementationSpecificOverrides(configutil.ImplementationSpecificOverridesShape{
 			QueryFrontendAddress: "cortex-query-frontend-headless:9095",
 			MemberlistJoinAddrs:  []string{"cortex-memberlist"},
-			AlertmanagerURL:      fmt.Sprintf("http://%s:9093", shared.OperatorAlertingControllerServiceName),
+			AlertmanagerURL:      fmt.Sprintf("https://opni-internal.%s.svc:8080/plugin_alerting/alertmanager", r.mc.Namespace),
 		}),
 	}
 
@@ -104,195 +105,10 @@
 	if err != nil {
 		return nil, err
 	}
-<<<<<<< HEAD
 	if err := conf.Validate(log.NewNopLogger()); err != nil {
 		r.logger.With(
 			zap.Error(err),
 		).Warn("Cortex config failed validation (ignoring)")
-=======
-
-	config := cortex.Config{
-		AuthEnabled: true,
-		TenantFederation: tenantfederation.Config{
-			Enabled: true,
-		},
-		API: api.Config{
-			PrometheusHTTPPrefix: "/prometheus",
-			ResponseCompression:  true,
-		},
-		Server: server.Config{
-			HTTPListenPort:                 8080,
-			GRPCListenPort:                 9095,
-			GPRCServerMaxConcurrentStreams: 10000,
-			GRPCServerMaxSendMsgSize:       100 << 20,
-			GPRCServerMaxRecvMsgSize:       100 << 20, // typo in upstream
-			GRPCTLSConfig:                  tlsServerConfig,
-			HTTPTLSConfig:                  tlsServerConfig,
-			LogLevel:                       logLevel,
-			LogFormat:                      logFmt,
-		},
-		Storage: storage.Config{
-			Engine: "blocks",
-		},
-		BlocksStorage: tsdb.BlocksStorageConfig{
-			TSDB: tsdb.TSDBConfig{
-				Dir:                   "/data/tsdb",
-				FlushBlocksOnShutdown: true,
-			},
-			Bucket: storageConfig,
-			BucketStore: tsdb.BucketStoreConfig{
-				BucketIndex: tsdb.BucketIndexConfig{
-					Enabled: true,
-				},
-				SyncDir:      "/data/tsdb-sync",
-				SyncInterval: 5 * time.Minute,
-				IndexCache: tsdb.IndexCacheConfig{
-					Backend: "inmemory",
-				},
-			},
-		},
-		RulerStorage: rulestore.Config{
-			Config: storageConfig,
-		},
-		RuntimeConfig: runtimeconfig.Config{
-			LoadPath: "/etc/cortex-runtime-config/runtime_config.yaml",
-		},
-		MemberlistKV: memberlist.KVConfig{
-			JoinMembers: lo.Ternary(isHA, flagext.StringSlice{"cortex-memberlist"}, nil),
-		},
-
-		Alertmanager: alertmanager.MultitenantAlertmanagerConfig{
-			DataDir: "/data/alertmanager",
-			AlertmanagerClient: alertmanager.ClientConfig{
-				TLSEnabled: true,
-				TLS:        tlsCortexClientConfig,
-			},
-			EnableAPI: true,
-			ExternalURL: flagext.URLValue{
-				URL: util.Must(url.Parse("/api/prom/alertmanager")),
-			},
-			FallbackConfigFile: "/etc/alertmanager/fallback.yaml",
-			ShardingEnabled:    isHA,
-			ShardingRing: alertmanager.RingConfig{
-				KVStore:           kvConfig,
-				ReplicationFactor: lo.Ternary(isHA, 3, 1),
-			},
-		},
-		AlertmanagerStorage: alertstore.Config{
-			Config: storageConfig,
-		},
-
-		Compactor: compactor.Config{
-			ShardingEnabled: isHA,
-			ShardingRing: compactor.RingConfig{
-				KVStore: kvConfig,
-			},
-			CleanupInterval: 5 * time.Minute,
-			DataDir:         "/data/compactor",
-		},
-		Distributor: distributor.Config{
-			PoolConfig: distributor.PoolConfig{
-				HealthCheckIngesters: true,
-			},
-			DistributorRing: distributor.RingConfig{
-				KVStore: kvConfig,
-			},
-			ShardByAllLabels: true,
-		},
-		Frontend: frontend.CombinedFrontendConfig{
-			FrontendV2: v2.Config{
-				GRPCClientConfig: grpcclient.Config{
-					TLSEnabled: true,
-					TLS:        tlsCortexClientConfig,
-				},
-			},
-		},
-		Worker: worker.Config{
-			FrontendAddress: fmt.Sprintf("cortex-query-frontend-headless.%s.svc.cluster.local:9095", r.mc.Namespace),
-			GRPCClientConfig: grpcclient.Config{
-				TLSEnabled: true,
-				TLS:        tlsCortexClientConfig,
-			},
-		},
-		Ingester: ingester.Config{
-			LifecyclerConfig: ring.LifecyclerConfig{
-				JoinAfter:     10 * time.Second,
-				NumTokens:     512,
-				ObservePeriod: 10 * time.Second,
-				RingConfig: ring.Config{
-					KVStore:           kvConfig,
-					ReplicationFactor: lo.Ternary(isHA, 3, 1),
-				},
-			},
-		},
-		IngesterClient: client.Config{
-			GRPCClientConfig: grpcclient.Config{
-				MaxSendMsgSize: 100 << 20,
-				TLSEnabled:     true,
-				TLS:            tlsCortexClientConfig,
-			},
-		},
-		Querier: querier.Config{
-			ActiveQueryTrackerDir: "/data/active-query-tracker",
-			StoreGatewayClient: querier.ClientConfig{
-				TLSEnabled: true,
-				TLS:        tlsCortexClientConfig,
-			},
-			AtModifierEnabled:   true,
-			QueryStoreForLabels: true,
-		},
-		QueryRange: queryrange.Config{
-			SplitQueriesByInterval: 24 * time.Hour,
-			AlignQueriesWithStep:   true,
-			CacheResults:           true,
-			ResultsCacheConfig: queryrange.ResultsCacheConfig{
-				CacheConfig: cache.Config{
-					EnableFifoCache: true,
-					Fifocache: cache.FifoCacheConfig{
-						Validity: 1 * time.Hour,
-					},
-				},
-			},
-		},
-		Ruler: ruler.Config{
-			AlertmanagerURL:          fmt.Sprintf("https://opni-internal.%s.svc:8080/plugin_alerting/alertmanager", r.mc.Namespace),
-			AlertmanangerEnableV2API: true,
-			EnableAPI:                true,
-			Notifier: ruler.NotifierConfig{
-				TLS: tlsGatewayClientConfig,
-			},
-			Ring: ruler.RingConfig{
-				KVStore: kvConfig,
-			},
-			ClientTLSConfig: grpcclient.Config{
-				TLSEnabled: true,
-				TLS:        tlsCortexClientConfig,
-			},
-			EnableSharding: isHA,
-		},
-		StoreGateway: storegateway.Config{
-			ShardingEnabled: isHA,
-			ShardingRing: storegateway.RingConfig{
-				KVStore:           kvConfig,
-				ReplicationFactor: lo.Ternary(isHA, 3, 1),
-			},
-		},
-		LimitsConfig: validation.Limits{
-			CompactorBlocksRetentionPeriod:     model.Duration(retentionPeriod),
-			IngestionRateStrategy:              "local",
-			IngestionRate:                      600000,
-			IngestionBurstSize:                 1000000,
-			MaxLocalSeriesPerUser:              math.MaxInt32,
-			MaxLocalSeriesPerMetric:            math.MaxInt32,
-			MaxLocalMetricsWithMetadataPerUser: math.MaxInt32,
-			MaxLocalMetadataPerMetric:          math.MaxInt32,
-			MaxGlobalSeriesPerUser:             math.MaxInt32,
-			MaxGlobalSeriesPerMetric:           math.MaxInt32,
-			MetricRelabelConfigs: []*relabel.Config{
-				metrics.OpniInternalLabelFilter(),
-			},
-		},
->>>>>>> bff556ef
 	}
 	confBytes, err := configutil.MarshalCortexConfig(conf)
 	if err != nil {
