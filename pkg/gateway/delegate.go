--- conflicted
+++ resolved
@@ -6,32 +6,21 @@
 	"sync"
 	"time"
 
-<<<<<<< HEAD
+	"log/slog"
+
 	"github.com/google/uuid"
-=======
-	"google.golang.org/protobuf/proto"
-
-	"log/slog"
-
->>>>>>> e5b62aef
 	"github.com/kralicky/totem"
 	agentv1 "github.com/rancher/opni/pkg/agent"
 	corev1 "github.com/rancher/opni/pkg/apis/core/v1"
 	managementv1 "github.com/rancher/opni/pkg/apis/management/v1"
 	streamv1 "github.com/rancher/opni/pkg/apis/stream/v1"
 	"github.com/rancher/opni/pkg/auth/cluster"
-<<<<<<< HEAD
 	"github.com/rancher/opni/pkg/config/v1beta1"
+	"github.com/rancher/opni/pkg/logger"
 	"github.com/rancher/opni/pkg/storage"
 	"github.com/rancher/opni/pkg/util"
 	"github.com/samber/lo"
-	"go.uber.org/zap"
 	"golang.org/x/sync/singleflight"
-=======
-	"github.com/rancher/opni/pkg/logger"
-	"github.com/rancher/opni/pkg/storage"
-	"golang.org/x/sync/errgroup"
->>>>>>> e5b62aef
 	"google.golang.org/grpc"
 	"google.golang.org/grpc/codes"
 	"google.golang.org/grpc/connectivity"
@@ -46,7 +35,7 @@
 	mu               *sync.RWMutex
 	rcond            *sync.Cond
 	localAgents      map[string]grpc.ClientConnInterface
-	logger           *zap.SugaredLogger
+	logger           *slog.Logger
 	clusterStore     storage.ClusterStore
 	relayDialer      *instanceDialer
 	managementDialer *instanceDialer
@@ -64,14 +53,13 @@
 	}
 }
 
-<<<<<<< HEAD
 func WithConnectionTracker(connectionTracker *ConnectionTracker) DelegateServerOption {
 	return func(o *DelegateServerOptions) {
 		o.ct = connectionTracker
 	}
 }
 
-func NewDelegateServer(config v1beta1.GatewayConfigSpec, clusterStore storage.ClusterStore, lg *zap.SugaredLogger, opts ...DelegateServerOption) *DelegateServer {
+func NewDelegateServer(config v1beta1.GatewayConfigSpec, clusterStore storage.ClusterStore, lg *slog.Logger, opts ...DelegateServerOption) *DelegateServer {
 	options := DelegateServerOptions{}
 	options.apply(opts...)
 	mu := &sync.RWMutex{}
@@ -83,24 +71,9 @@
 		rcond:                 sync.NewCond(mu.RLocker()),
 		localAgents:           make(map[string]grpc.ClientConnInterface),
 		clusterStore:          clusterStore,
-		logger:                lg.Named("delegate"),
+		logger:                lg.WithGroup("delegate"),
 		relayDialer:           newDialer(serverRelay),
 		managementDialer:      newDialer(serverManagement),
-=======
-type DelegateServer struct {
-	streamv1.UnsafeDelegateServer
-	mu           sync.RWMutex
-	activeAgents map[string]agentInfo
-	logger       *slog.Logger
-	clusterStore storage.ClusterStore
-}
-
-func NewDelegateServer(clusterStore storage.ClusterStore, lg *slog.Logger) *DelegateServer {
-	return &DelegateServer{
-		activeAgents: make(map[string]agentInfo),
-		clusterStore: clusterStore,
-		logger:       lg.WithGroup("delegate"),
->>>>>>> e5b62aef
 	}
 }
 
@@ -108,25 +81,7 @@
 	d.mu.Lock()
 	id := cluster.StreamAuthorizedID(ctx)
 
-<<<<<<< HEAD
 	d.localAgents[id] = clientSet.ClientConn()
-=======
-	cluster, err := d.clusterStore.GetCluster(ctx, &corev1.Reference{Id: id})
-	if err != nil {
-		d.logger.With(
-			"id", id,
-			logger.Err(err),
-		).Error("internal error: failed to look up connecting agent")
-		d.mu.Unlock()
-		return
-	}
-
-	d.activeAgents[id] = agentInfo{
-		ClientConnInterface: clientSet.ClientConn(),
-		labels:              cluster.GetLabels(),
-		id:                  id,
-	}
->>>>>>> e5b62aef
 	d.logger.With("id", id).Debug("agent connected")
 	d.mu.Unlock()
 	d.rcond.Broadcast()
@@ -150,7 +105,6 @@
 		"request", req.GetRequest().QualifiedMethodName(),
 	)
 	lg.Debug("delegating rpc request")
-<<<<<<< HEAD
 ATTEMPT:
 	for {
 		target, ok := d.localAgents[targetId]
@@ -160,14 +114,14 @@
 			if err != nil {
 				// the actual request failed (network error, etc.)
 				d.logger.With(
-					zap.Error(err),
+					logger.Err(err),
 				).Error("delegating rpc request failed (local)")
 				return nil, err
 			}
 			return fwdResp.GetResponse(), nil
 			// if fwdResp.GetResponse().GetStatus().Err() != nil {
 			// 	d.logger.With(
-			// 		zap.Error(err),
+			// 		logger.Err(err),
 			// 	).Error("delegating rpc request failed (remote)")
 			// 	// the request failed, but somewhere on the remote side
 			// 	return nil, fwdResp.GetResponse().GetStatus().Err()
@@ -178,32 +132,12 @@
 			// err = proto.Unmarshal(fwdResp.GetResponse().GetResponse(), resp)
 			// if err != nil {
 			// 	d.logger.With(
-			// 		zap.Error(err),
+			// 		logger.Err(err),
 			// 	).Error("malformed rpc response from agent")
 			// 	return nil, err
 			// }
 
 			// return fwdResp.GetResponse(), nil
-=======
-	target, ok := d.activeAgents[targetId]
-	if ok {
-		fwdResp := &totem.RPC{}
-		err := target.Invoke(ctx, totem.Forward, req.GetRequest(), fwdResp)
-		if err != nil {
-			d.logger.With(
-				logger.Err(err),
-			).Error("delegating rpc request failed")
-			return nil, err
-		}
-
-		resp := &totem.RPC{}
-		err = proto.Unmarshal(fwdResp.GetResponse().GetResponse(), resp)
-		if err != nil {
-			d.logger.With(
-				logger.Err(err),
-			).Error("delegating rpc request failed")
-			return nil, err
->>>>>>> e5b62aef
 		}
 		// check the connection tracker
 
@@ -306,7 +240,7 @@
 		delegateSrv:       d,
 		listenAddress:     d.config.Management.RelayListenAddress,
 		connectionTracker: d.ct,
-		logger:            d.logger.Named("relay"),
+		logger:            d.logger.WithGroup("relay"),
 	}
 }
 
@@ -314,7 +248,7 @@
 	connectionTracker *ConnectionTracker
 	listenAddress     string
 	delegateSrv       *DelegateServer
-	logger            *zap.SugaredLogger
+	logger            *slog.Logger
 }
 
 func (rs *RelayServer) ListenAndServe(ctx context.Context) error {
@@ -375,7 +309,7 @@
 	if rs.connectionTracker.IsLocalInstance(principal) {
 		panic("bug: attempted to relay a delegated request to self")
 	}
-	rs.logger.Debugf("delegating request on behalf of %s", principal)
+	rs.logger.Debug("delegating request on behalf of " + principal.GetRelayAddress())
 	if !rs.connectionTracker.IsTrackedLocal(target) {
 		return nil, status.Error(codes.FailedPrecondition, "requested target is not controlled by this instance")
 	}
