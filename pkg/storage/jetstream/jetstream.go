--- conflicted
+++ resolved
@@ -47,12 +47,8 @@
 		Roles        nats.KeyValue
 		RoleBindings nats.KeyValue
 	}
-<<<<<<< HEAD
-	logger    *zap.SugaredLogger
+	logger    *slog.Logger
 	closeOnce sync.Once
-=======
-	logger *slog.Logger
->>>>>>> e5b62aef
 }
 
 var _ storage.Backend = (*JetStreamStore)(nil)
