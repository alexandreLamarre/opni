package example

import (
	"context"
	"fmt"
	"net/http"
	"time"

	"log/slog"

	"github.com/gin-gonic/gin"

	capabilityv1 "github.com/rancher/opni/pkg/apis/capability/v1"
	corev1 "github.com/rancher/opni/pkg/apis/core/v1"
	managementv1 "github.com/rancher/opni/pkg/apis/management/v1"
	"github.com/rancher/opni/pkg/caching"
	"github.com/rancher/opni/pkg/capabilities"
	"github.com/rancher/opni/pkg/capabilities/wellknown"
	"github.com/rancher/opni/pkg/config/v1beta1"
	"github.com/rancher/opni/pkg/logger"
	"github.com/rancher/opni/pkg/machinery"
	"github.com/rancher/opni/pkg/machinery/uninstall"
	managementext "github.com/rancher/opni/pkg/plugins/apis/apiextensions/management"
	"github.com/rancher/opni/pkg/plugins/apis/capability"
	"github.com/rancher/opni/pkg/plugins/apis/system"
	"github.com/rancher/opni/pkg/plugins/meta"
	"github.com/rancher/opni/pkg/storage"
	"github.com/rancher/opni/pkg/storage/kvutil"
	"github.com/rancher/opni/pkg/task"
	"github.com/rancher/opni/pkg/util"
	"github.com/rancher/opni/pkg/util/future"

	"google.golang.org/grpc"
	"google.golang.org/grpc/codes"
	"google.golang.org/grpc/status"
	"google.golang.org/protobuf/proto"
	"google.golang.org/protobuf/types/known/emptypb"
	"google.golang.org/protobuf/types/known/timestamppb"
)

type ExamplePlugin struct {
	UnsafeExampleAPIExtensionServer
	UnsafeExampleUnaryExtensionServer
	capabilityv1.UnsafeBackendServer
	system.UnimplementedSystemPluginClient
	ctx    context.Context
	logger *slog.Logger

	storageBackend      future.Future[storage.Backend]
	uninstallController future.Future[*task.Controller]
	driver              ExampleDriver
}

// ManagementServices implements managementext.ManagementAPIExtension.
func (p *ExamplePlugin) ManagementServices(ctrl managementext.ServiceController) []util.ServicePackInterface {
	ctrl.SetServingStatus(ExampleAPIExtension_ServiceDesc.ServiceName, managementext.NotServing)
	ctrl.SetServingStatus(Config_ServiceDesc.ServiceName, managementext.NotServing)

	return []util.ServicePackInterface{
		util.PackService[ExampleAPIExtensionServer](&ExampleAPIExtension_ServiceDesc, p),
		util.PackService[ConfigServer](&Config_ServiceDesc, &p.driver),
	}
}

var _ ExampleAPIExtensionServer = (*ExamplePlugin)(nil)
var _ ExampleUnaryExtensionServer = (*ExamplePlugin)(nil)

func (p *ExamplePlugin) Echo(_ context.Context, req *EchoRequest) (*EchoResponse, error) {
	return &EchoResponse{
		Message: req.Message,
	}, nil
}

func (p *ExamplePlugin) Hello(context.Context, *emptypb.Empty) (*EchoResponse, error) {
	return &EchoResponse{
		Message: "Hello World",
	}, nil
}

func (p *ExamplePlugin) Ready(_ context.Context, _ *emptypb.Empty) (*emptypb.Empty, error) {
	return &emptypb.Empty{}, nil
}

func (p *ExamplePlugin) UseCachingProvider(cacheProvider caching.CachingProvider[proto.Message]) {
	cacheProvider.SetCache(caching.NewInMemoryGrpcTtlCache(50*1024*1024, 1*time.Minute))
}

func (p *ExamplePlugin) UseManagementAPI(client managementv1.ManagementClient) {
	cfg, err := client.GetConfig(context.Background(), &emptypb.Empty{}, grpc.WaitForReady(true))
	if err != nil {
<<<<<<< HEAD
		p.logger.With(zap.Error(err)).Error("failed to get config")
=======
		s.logger.With(logger.Err(err)).Error("failed to get config")
>>>>>>> e5b62aef
		return
	}
	objectList, err := machinery.LoadDocuments(cfg.Documents)
	if err != nil {
<<<<<<< HEAD
		p.logger.With(zap.Error(err)).Error("failed to load config")
=======
		s.logger.With(logger.Err(err)).Error("failed to load config")
>>>>>>> e5b62aef
		return
	}
	machinery.LoadAuthProviders(p.ctx, objectList)
	objectList.Visit(func(config *v1beta1.GatewayConfig) {
		backend, err := machinery.ConfigureStorageBackend(p.ctx, &config.Spec.Storage)
		if err != nil {
<<<<<<< HEAD
			p.logger.With(zap.Error(err)).Error("failed to configure storage backend")
=======
			s.logger.With(logger.Err(err)).Error("failed to configure storage backend")
>>>>>>> e5b62aef
			return
		}
		p.storageBackend.Set(backend)
	})

	if !p.storageBackend.IsSet() {
		return
	}
	<-p.ctx.Done()
}

func (p *ExamplePlugin) UseKeyValueStore(client system.KeyValueStoreClient) {
	ctrl, err := task.NewController(p.ctx, "uninstall", system.NewKVStoreClient[*corev1.TaskStatus](client), &uninstallTaskRunner{
		storageBackend: p.storageBackend.Get(),
	})
	if err != nil {
<<<<<<< HEAD
		p.logger.With(zap.Error(err)).Error("failed to create uninstall controller")
=======
		s.logger.With(logger.Err(err)).Error("failed to create uninstall controller")
>>>>>>> e5b62aef
		return
	}
	p.uninstallController.Set(ctrl)

	p.driver.Initialize(ExampleDriverImplOptions{
		DefaultConfigStore: kvutil.WithKey(system.NewKVStoreClient[*ConfigSpec](client), "/config/default"),
		ActiveConfigStore:  kvutil.WithKey(system.NewKVStoreClient[*ConfigSpec](client), "/config/active"),
	})

	<-p.ctx.Done()
}

func (p *ExamplePlugin) ConfigureRoutes(app *gin.Engine) {
	app.GET("/example", func(c *gin.Context) {
		p.logger.Debug("handling /example")
		c.JSON(http.StatusOK, map[string]string{
			"message": "hello world",
		})
	})
}

func (p *ExamplePlugin) info() *capabilityv1.Details {
	return &capabilityv1.Details{
		Name:   wellknown.CapabilityExample,
		Source: "plugin_example",
	}
}

func (p *ExamplePlugin) Info(context.Context, *corev1.Reference) (*capabilityv1.Details, error) {
	return p.info(), nil
}

func (p *ExamplePlugin) List(context.Context, *emptypb.Empty) (*capabilityv1.DetailsList, error) {
	return &capabilityv1.DetailsList{
		Items: []*capabilityv1.Details{p.info()},
	}, nil
}

func (p *ExamplePlugin) CanInstall(context.Context, *emptypb.Empty) (*emptypb.Empty, error) {
	return &emptypb.Empty{}, nil
}

func (p *ExamplePlugin) Status(ctx context.Context, ref *capabilityv1.StatusRequest) (*capabilityv1.NodeCapabilityStatus, error) {
	cluster, err := p.storageBackend.Get().GetCluster(ctx, ref.GetAgent())
	if err != nil {
		return nil, err
	}
	return &capabilityv1.NodeCapabilityStatus{
		Enabled: capabilities.Has(cluster, capabilities.Cluster(wellknown.CapabilityExample)),
	}, nil
}

func (p *ExamplePlugin) Install(ctx context.Context, req *capabilityv1.InstallRequest) (*capabilityv1.InstallResponse, error) {
	_, err := p.storageBackend.Get().UpdateCluster(ctx, req.Agent,
		storage.NewAddCapabilityMutator[*corev1.Cluster](capabilities.Cluster(wellknown.CapabilityExample)),
	)
	if err != nil {
		return nil, err
	}
	return &capabilityv1.InstallResponse{
		Status: capabilityv1.InstallResponseStatus_Success,
	}, nil
}

func (p *ExamplePlugin) Uninstall(ctx context.Context, req *capabilityv1.UninstallRequest) (*emptypb.Empty, error) {
	cluster, err := p.storageBackend.Get().GetCluster(ctx, req.Agent)
	if err != nil {
		return nil, err
	}
	if cluster == nil {
		return nil, status.Errorf(codes.NotFound, "cluster %q not found", req.Agent)
	}

	found := false
	_, err = p.storageBackend.Get().UpdateCluster(ctx, cluster.Reference(), func(c *corev1.Cluster) {
		for _, cap := range c.Metadata.Capabilities {
			if cap.Name == wellknown.CapabilityExample {
				found = true
				cap.DeletionTimestamp = timestamppb.Now()
				break
			}
		}
	})
	if err != nil {
		return nil, err
	}
	if !found {
		return nil, status.Error(codes.FailedPrecondition, "cluster does not have the reuqested capability")
	}

	err = p.uninstallController.Get().LaunchTask(req.Agent.Id)
	if err != nil {
		return nil, err
	}

	return &emptypb.Empty{}, nil
}

func (p *ExamplePlugin) UninstallStatus(_ context.Context, ref *capabilityv1.UninstallStatusRequest) (*corev1.TaskStatus, error) {
	return p.uninstallController.Get().TaskStatus(ref.GetAgent().GetId())
}

func (p *ExamplePlugin) CancelUninstall(_ context.Context, ref *capabilityv1.CancelUninstallRequest) (*emptypb.Empty, error) {
	p.uninstallController.Get().CancelTask(ref.GetAgent().GetId())
	return &emptypb.Empty{}, nil
}

func (p *ExamplePlugin) InstallerTemplate(context.Context, *emptypb.Empty) (*capabilityv1.InstallerTemplateResponse, error) {
	return nil, status.Errorf(codes.Unimplemented, "method InstallerTemplate not implemented")
}

func Scheme(ctx context.Context) meta.Scheme {
	scheme := meta.NewScheme()
	p := &ExamplePlugin{
		ctx:                 ctx,
		logger:              logger.NewPluginLogger().WithGroup("example"),
		storageBackend:      future.New[storage.Backend](),
		uninstallController: future.New[*task.Controller](),
	}
	scheme.Add(managementext.ManagementAPIExtensionPluginID, managementext.NewPlugin(p))
	scheme.Add(system.SystemPluginID, system.NewPlugin(p))
	scheme.Add(capability.CapabilityBackendPluginID, capability.NewPlugin(p))
	return scheme
}

type uninstallTaskRunner struct {
	uninstall.DefaultPendingHandler

	storageBackend storage.Backend
}

<<<<<<< HEAD
func (u *uninstallTaskRunner) OnTaskRunning(ctx context.Context, ti task.ActiveTask) error {
	ti.AddLogEntry(zapcore.InfoLevel, "Removing capability from cluster metadata")
	_, err := u.storageBackend.UpdateCluster(ctx, &corev1.Reference{
=======
func (a *uninstallTaskRunner) OnTaskRunning(ctx context.Context, ti task.ActiveTask) error {
	ti.AddLogEntry(slog.LevelInfo, "Removing capability from cluster metadata")
	_, err := a.storageBackend.UpdateCluster(ctx, &corev1.Reference{
>>>>>>> e5b62aef
		Id: ti.TaskId(),
	}, storage.NewRemoveCapabilityMutator[*corev1.Cluster](capabilities.Cluster(wellknown.CapabilityExample)))
	if err != nil {
		return err
	}
	return nil
}

func (u *uninstallTaskRunner) OnTaskCompleted(ctx context.Context, ti task.ActiveTask, state task.State, args ...any) {
	switch state {
	case task.StateCompleted:
		ti.AddLogEntry(slog.LevelInfo, "Capability uninstalled successfully")
		return // no deletion timestamp to reset, since the capability should be gone
	case task.StateFailed:
		ti.AddLogEntry(slog.LevelError, fmt.Sprintf("Capability uninstall failed: %v", args[0]))
	case task.StateCanceled:
		ti.AddLogEntry(slog.LevelInfo, "Capability uninstall canceled")
	}

	// Reset the deletion timestamp
	_, err := u.storageBackend.UpdateCluster(ctx, &corev1.Reference{
		Id: ti.TaskId(),
	}, func(c *corev1.Cluster) {
		for _, cap := range c.GetCapabilities() {
			if cap.Name == wellknown.CapabilityExample {
				cap.DeletionTimestamp = nil
				break
			}
		}
	})
	if err != nil {
		ti.AddLogEntry(slog.LevelWarn, fmt.Sprintf("Failed to reset deletion timestamp: %v", err))
	}
}<|MERGE_RESOLUTION|>--- conflicted
+++ resolved
@@ -88,31 +88,19 @@
 func (p *ExamplePlugin) UseManagementAPI(client managementv1.ManagementClient) {
 	cfg, err := client.GetConfig(context.Background(), &emptypb.Empty{}, grpc.WaitForReady(true))
 	if err != nil {
-<<<<<<< HEAD
-		p.logger.With(zap.Error(err)).Error("failed to get config")
-=======
-		s.logger.With(logger.Err(err)).Error("failed to get config")
->>>>>>> e5b62aef
+		p.logger.With(logger.Err(err)).Error("failed to get config")
 		return
 	}
 	objectList, err := machinery.LoadDocuments(cfg.Documents)
 	if err != nil {
-<<<<<<< HEAD
-		p.logger.With(zap.Error(err)).Error("failed to load config")
-=======
-		s.logger.With(logger.Err(err)).Error("failed to load config")
->>>>>>> e5b62aef
+		p.logger.With(logger.Err(err)).Error("failed to load config")
 		return
 	}
 	machinery.LoadAuthProviders(p.ctx, objectList)
 	objectList.Visit(func(config *v1beta1.GatewayConfig) {
 		backend, err := machinery.ConfigureStorageBackend(p.ctx, &config.Spec.Storage)
 		if err != nil {
-<<<<<<< HEAD
-			p.logger.With(zap.Error(err)).Error("failed to configure storage backend")
-=======
-			s.logger.With(logger.Err(err)).Error("failed to configure storage backend")
->>>>>>> e5b62aef
+			p.logger.With(logger.Err(err)).Error("failed to configure storage backend")
 			return
 		}
 		p.storageBackend.Set(backend)
@@ -129,11 +117,7 @@
 		storageBackend: p.storageBackend.Get(),
 	})
 	if err != nil {
-<<<<<<< HEAD
-		p.logger.With(zap.Error(err)).Error("failed to create uninstall controller")
-=======
-		s.logger.With(logger.Err(err)).Error("failed to create uninstall controller")
->>>>>>> e5b62aef
+		p.logger.With(logger.Err(err)).Error("failed to create uninstall controller")
 		return
 	}
 	p.uninstallController.Set(ctrl)
@@ -265,15 +249,9 @@
 	storageBackend storage.Backend
 }
 
-<<<<<<< HEAD
 func (u *uninstallTaskRunner) OnTaskRunning(ctx context.Context, ti task.ActiveTask) error {
-	ti.AddLogEntry(zapcore.InfoLevel, "Removing capability from cluster metadata")
+	ti.AddLogEntry(slog.LevelInfo, "Removing capability from cluster metadata")
 	_, err := u.storageBackend.UpdateCluster(ctx, &corev1.Reference{
-=======
-func (a *uninstallTaskRunner) OnTaskRunning(ctx context.Context, ti task.ActiveTask) error {
-	ti.AddLogEntry(slog.LevelInfo, "Removing capability from cluster metadata")
-	_, err := a.storageBackend.UpdateCluster(ctx, &corev1.Reference{
->>>>>>> e5b62aef
 		Id: ti.TaskId(),
 	}, storage.NewRemoveCapabilityMutator[*corev1.Cluster](capabilities.Cluster(wellknown.CapabilityExample)))
 	if err != nil {
