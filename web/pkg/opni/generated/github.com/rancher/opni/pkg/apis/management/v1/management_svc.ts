// @generated by service-generator v0.0.1 with parameter "target=ts,import_extension=none,ts_nocheck=false"
// @generated from file github.com/rancher/opni/pkg/apis/management/v1/management.proto (package management, syntax proto3)
/* eslint-disable */

import { APIExtensionInfoList, CapabilityInstallerRequest, CapabilityInstallerResponse, CapabilityInstallRequest, CapabilityList, CapabilityStatusRequest, CapabilityUninstallCancelRequest, CapabilityUninstallRequest, CertsInfoResponse, CreateBootstrapTokenRequest, DashboardSettings, EditClusterRequest, GatewayConfig, ListClustersRequest, UpdateConfigRequest, WatchClustersRequest, WatchEvent } from "./management_pb";
import { AvailablePermissions, BackendRole, BackendRoleRequest, BootstrapToken, BootstrapTokenList, CapabilityType, CapabilityTypeList, Cluster, ClusterHealthStatus, ClusterList, HealthStatus, Reference, Role, RoleBinding, RoleBindingList, RoleList, TaskStatus } from "../../core/v1/core_pb";
import { axios } from "@pkg/opni/utils/axios";
import { Socket } from "@pkg/opni/utils/socket";
import { EVENT_CONNECT_ERROR, EVENT_CONNECTED, EVENT_CONNECTING, EVENT_DISCONNECT_ERROR, EVENT_MESSAGE } from "@shell/utils/socket";
import { Empty } from "@bufbuild/protobuf";
import { CancelUninstallRequest, InstallRequest, InstallResponse, NodeCapabilityStatus, StatusRequest, UninstallRequest, UninstallStatusRequest } from "../../capability/v1/capability_pb";


export async function CreateBootstrapToken(input: CreateBootstrapTokenRequest): Promise<BootstrapToken> {
  try {
    
    if (input) {
      console.info('Here is the input for a request to Management-CreateBootstrapToken:', input);
    }
  
    const response = (await axios.request({
    transformResponse: resp => BootstrapToken.fromBinary(new Uint8Array(resp)),
      method: 'post',
      responseType: 'arraybuffer',
      headers: {
        'Content-Type': 'application/octet-stream',
        'Accept': 'application/octet-stream',
      },
      url: `/opni-api/Management/tokens`,
    data: input?.toBinary() as ArrayBuffer
    })).data;

    console.info('Here is the response for a request to Management-CreateBootstrapToken:', response);
    return response
  } catch (ex: any) {
    if (ex?.response?.data) {
      const s = String.fromCharCode.apply(null, Array.from(new Uint8Array(ex?.response?.data)));
      console.error(s);
    }
    throw ex;
  }
}


export async function RevokeBootstrapToken(input: Reference): Promise<void> {
  try {
    
    if (input) {
      console.info('Here is the input for a request to Management-RevokeBootstrapToken:', input);
    }
  
    const response = (await axios.request({
      method: 'delete',
      responseType: 'arraybuffer',
      headers: {
        'Content-Type': 'application/octet-stream',
        'Accept': 'application/octet-stream',
      },
      url: `/opni-api/Management/tokens/${input.id}`,
    data: input?.toBinary() as ArrayBuffer
    })).data;

    console.info('Here is the response for a request to Management-RevokeBootstrapToken:', response);
    return response
  } catch (ex: any) {
    if (ex?.response?.data) {
      const s = String.fromCharCode.apply(null, Array.from(new Uint8Array(ex?.response?.data)));
      console.error(s);
    }
    throw ex;
  }
}


export async function ListBootstrapTokens(): Promise<BootstrapTokenList> {
  try {
    
    const response = (await axios.request({
    transformResponse: resp => BootstrapTokenList.fromBinary(new Uint8Array(resp)),
      method: 'get',
      responseType: 'arraybuffer',
      headers: {
        'Content-Type': 'application/octet-stream',
        'Accept': 'application/octet-stream',
      },
      url: `/opni-api/Management/tokens`
    })).data;

    console.info('Here is the response for a request to Management-ListBootstrapTokens:', response);
    return response
  } catch (ex: any) {
    if (ex?.response?.data) {
      const s = String.fromCharCode.apply(null, Array.from(new Uint8Array(ex?.response?.data)));
      console.error(s);
    }
    throw ex;
  }
}


export async function GetBootstrapToken(input: Reference): Promise<BootstrapToken> {
  try {
    
    if (input) {
      console.info('Here is the input for a request to Management-GetBootstrapToken:', input);
    }
  
    const response = (await axios.request({
    transformResponse: resp => BootstrapToken.fromBinary(new Uint8Array(resp)),
      method: 'get',
      responseType: 'arraybuffer',
      headers: {
        'Content-Type': 'application/octet-stream',
        'Accept': 'application/octet-stream',
      },
      url: `/opni-api/Management/tokens/${input.id}`,
    data: input?.toBinary() as ArrayBuffer
    })).data;

    console.info('Here is the response for a request to Management-GetBootstrapToken:', response);
    return response
  } catch (ex: any) {
    if (ex?.response?.data) {
      const s = String.fromCharCode.apply(null, Array.from(new Uint8Array(ex?.response?.data)));
      console.error(s);
    }
    throw ex;
  }
}


export async function ListClusters(input: ListClustersRequest): Promise<ClusterList> {
  try {
    
    if (input) {
      console.info('Here is the input for a request to Management-ListClusters:', input);
    }
  
    const response = (await axios.request({
    transformResponse: resp => ClusterList.fromBinary(new Uint8Array(resp)),
      method: 'get',
      responseType: 'arraybuffer',
      headers: {
        'Content-Type': 'application/octet-stream',
        'Accept': 'application/octet-stream',
      },
      url: `/opni-api/Management/clusters`,
    data: input?.toBinary() as ArrayBuffer
    })).data;

    console.info('Here is the response for a request to Management-ListClusters:', response);
    return response
  } catch (ex: any) {
    if (ex?.response?.data) {
      const s = String.fromCharCode.apply(null, Array.from(new Uint8Array(ex?.response?.data)));
      console.error(s);
    }
    throw ex;
  }
}


export function WatchClusters(input: WatchClustersRequest, callback: (data: WatchEvent) => void): () => Promise<any> {
  const socket = new Socket('/opni-api/Management/watch/clusters', true);
  Object.assign(socket, { frameTimeout: null })
  socket.addEventListener(EVENT_MESSAGE, (e: any) => {
    const event = e.detail;
    if (event.data) {
      callback(WatchEvent.fromBinary(new Uint8Array(event.data)));
    }
  });
  socket.addEventListener(EVENT_CONNECTING, () => {
    if (socket.socket) {
      socket.socket.binaryType = 'arraybuffer';
    }
  });
  socket.addEventListener(EVENT_CONNECTED, () => {
    socket.send(input.toBinary());
  });
  socket.addEventListener(EVENT_CONNECT_ERROR, (e) => {
    console.error(e);
  })
  socket.addEventListener(EVENT_DISCONNECT_ERROR, (e) => {
    console.error(e);
  })
  socket.connect();
  return () => {
    return socket.disconnect(null);
  };
}


export async function DeleteCluster(input: Reference): Promise<void> {
  try {
    
    if (input) {
      console.info('Here is the input for a request to Management-DeleteCluster:', input);
    }
  
    const response = (await axios.request({
      method: 'delete',
      responseType: 'arraybuffer',
      headers: {
        'Content-Type': 'application/octet-stream',
        'Accept': 'application/octet-stream',
      },
      url: `/opni-api/Management/clusters/${input.id}`,
    data: input?.toBinary() as ArrayBuffer
    })).data;

    console.info('Here is the response for a request to Management-DeleteCluster:', response);
    return response
  } catch (ex: any) {
    if (ex?.response?.data) {
      const s = String.fromCharCode.apply(null, Array.from(new Uint8Array(ex?.response?.data)));
      console.error(s);
    }
    throw ex;
  }
}


export async function CertsInfo(): Promise<CertsInfoResponse> {
  try {
    
    const response = (await axios.request({
    transformResponse: resp => CertsInfoResponse.fromBinary(new Uint8Array(resp)),
      method: 'get',
      responseType: 'arraybuffer',
      headers: {
        'Content-Type': 'application/octet-stream',
        'Accept': 'application/octet-stream',
      },
      url: `/opni-api/Management/certs`
    })).data;

    console.info('Here is the response for a request to Management-CertsInfo:', response);
    return response
  } catch (ex: any) {
    if (ex?.response?.data) {
      const s = String.fromCharCode.apply(null, Array.from(new Uint8Array(ex?.response?.data)));
      console.error(s);
    }
    throw ex;
  }
}


export async function GetCluster(input: Reference): Promise<Cluster> {
  try {
    
    if (input) {
      console.info('Here is the input for a request to Management-GetCluster:', input);
    }
  
    const response = (await axios.request({
    transformResponse: resp => Cluster.fromBinary(new Uint8Array(resp)),
      method: 'get',
      responseType: 'arraybuffer',
      headers: {
        'Content-Type': 'application/octet-stream',
        'Accept': 'application/octet-stream',
      },
      url: `/opni-api/Management/clusters/${input.id}`,
    data: input?.toBinary() as ArrayBuffer
    })).data;

    console.info('Here is the response for a request to Management-GetCluster:', response);
    return response
  } catch (ex: any) {
    if (ex?.response?.data) {
      const s = String.fromCharCode.apply(null, Array.from(new Uint8Array(ex?.response?.data)));
      console.error(s);
    }
    throw ex;
  }
}


export async function GetClusterHealthStatus(input: Reference): Promise<HealthStatus> {
  try {
    
    if (input) {
      console.info('Here is the input for a request to Management-GetClusterHealthStatus:', input);
    }
  
    const response = (await axios.request({
    transformResponse: resp => HealthStatus.fromBinary(new Uint8Array(resp)),
      method: 'get',
      responseType: 'arraybuffer',
      headers: {
        'Content-Type': 'application/octet-stream',
        'Accept': 'application/octet-stream',
      },
      url: `/opni-api/Management/clusters/${input.id}/health`,
    data: input?.toBinary() as ArrayBuffer
    })).data;

    console.info('Here is the response for a request to Management-GetClusterHealthStatus:', response);
    return response
  } catch (ex: any) {
    if (ex?.response?.data) {
      const s = String.fromCharCode.apply(null, Array.from(new Uint8Array(ex?.response?.data)));
      console.error(s);
    }
    throw ex;
  }
}


export function WatchClusterHealthStatus(input: Empty, callback: (data: ClusterHealthStatus) => void): () => Promise<any> {
  const socket = new Socket('/opni-api/Management/watch/health', true);
  Object.assign(socket, { frameTimeout: null })
  socket.addEventListener(EVENT_MESSAGE, (e: any) => {
    const event = e.detail;
    if (event.data) {
      callback(ClusterHealthStatus.fromBinary(new Uint8Array(event.data)));
    }
  });
  socket.addEventListener(EVENT_CONNECTING, () => {
    if (socket.socket) {
      socket.socket.binaryType = 'arraybuffer';
    }
  });
  socket.addEventListener(EVENT_CONNECTED, () => {
    socket.send(input.toBinary());
  });
  socket.addEventListener(EVENT_CONNECT_ERROR, (e) => {
    console.error(e);
  })
  socket.addEventListener(EVENT_DISCONNECT_ERROR, (e) => {
    console.error(e);
  })
  socket.connect();
  return () => {
    return socket.disconnect(null);
  };
}


export async function EditCluster(input: EditClusterRequest): Promise<Cluster> {
  try {
    
    if (input) {
      console.info('Here is the input for a request to Management-EditCluster:', input);
    }
  
    const response = (await axios.request({
    transformResponse: resp => Cluster.fromBinary(new Uint8Array(resp)),
      method: 'put',
      responseType: 'arraybuffer',
      headers: {
        'Content-Type': 'application/octet-stream',
        'Accept': 'application/octet-stream',
      },
      url: `/opni-api/Management/clusters/${input.cluster.id}`,
    data: input?.toBinary() as ArrayBuffer
    })).data;

    console.info('Here is the response for a request to Management-EditCluster:', response);
    return response
  } catch (ex: any) {
    if (ex?.response?.data) {
      const s = String.fromCharCode.apply(null, Array.from(new Uint8Array(ex?.response?.data)));
      console.error(s);
    }
    throw ex;
  }
}


export async function ListRBACBackends(): Promise<CapabilityTypeList> {
  try {
<<<<<<< HEAD
    return (await axios.request({
    transformResponse: resp => CapabilityTypeList.fromBinary(new Uint8Array(resp)),
      method: 'get',
      responseType: 'arraybuffer',
      headers: {
        'Content-Type': 'application/octet-stream',
        'Accept': 'application/octet-stream',
      },
      url: `/opni-api/Management/rbac/backend`
    })).data;
  } catch (ex) {
    if (ex?.response?.data) {
      const s = String.fromCharCode.apply(null, new Uint8Array(ex?.response?.data));
      console.error(s);
    }
    throw ex;
  }
}


export async function GetAvailableBackendPermissions(input: CapabilityType): Promise<AvailablePermissions> {
  try {
    return (await axios.request({
    transformResponse: resp => AvailablePermissions.fromBinary(new Uint8Array(resp)),
      method: 'get',
=======
    
    if (input) {
      console.info('Here is the input for a request to Management-CreateRole:', input);
    }
  
    const response = (await axios.request({
      method: 'post',
>>>>>>> 5d32319f
      responseType: 'arraybuffer',
      headers: {
        'Content-Type': 'application/octet-stream',
        'Accept': 'application/octet-stream',
      },
      url: `/opni-api/Management/rbac/backend/${input.name}/permissions`,
    data: input?.toBinary() as ArrayBuffer
    })).data;

    console.info('Here is the response for a request to Management-CreateRole:', response);
    return response
  } catch (ex: any) {
    if (ex?.response?.data) {
      const s = String.fromCharCode.apply(null, Array.from(new Uint8Array(ex?.response?.data)));
      console.error(s);
    }
    throw ex;
  }
}


export async function CreateBackendRole(input: BackendRole): Promise<void> {
  try {
<<<<<<< HEAD
    return (await axios.request({
      method: 'post',
=======
    
    if (input) {
      console.info('Here is the input for a request to Management-UpdateRole:', input);
    }
  
    const response = (await axios.request({
      method: 'put',
>>>>>>> 5d32319f
      responseType: 'arraybuffer',
      headers: {
        'Content-Type': 'application/octet-stream',
        'Accept': 'application/octet-stream',
      },
      url: `/opni-api/Management/rbac/backend/${input.capability.name}/roles`,
    data: input?.toBinary() as ArrayBuffer
    })).data;

    console.info('Here is the response for a request to Management-UpdateRole:', response);
    return response
  } catch (ex: any) {
    if (ex?.response?.data) {
      const s = String.fromCharCode.apply(null, Array.from(new Uint8Array(ex?.response?.data)));
      console.error(s);
    }
    throw ex;
  }
}


export async function UpdateBackendRole(input: BackendRole): Promise<void> {
  try {
<<<<<<< HEAD
    return (await axios.request({
      method: 'put',
=======
    
    if (input) {
      console.info('Here is the input for a request to Management-DeleteRole:', input);
    }
  
    const response = (await axios.request({
      method: 'delete',
>>>>>>> 5d32319f
      responseType: 'arraybuffer',
      headers: {
        'Content-Type': 'application/octet-stream',
        'Accept': 'application/octet-stream',
      },
      url: `/opni-api/Management/rbac/backend/${input.capability.name}/roles`,
    data: input?.toBinary() as ArrayBuffer
    })).data;

    console.info('Here is the response for a request to Management-DeleteRole:', response);
    return response
  } catch (ex: any) {
    if (ex?.response?.data) {
      const s = String.fromCharCode.apply(null, Array.from(new Uint8Array(ex?.response?.data)));
      console.error(s);
    }
    throw ex;
  }
}


export async function DeleteBackendRole(input: BackendRoleRequest): Promise<void> {
  try {
<<<<<<< HEAD
    return (await axios.request({
      method: 'delete',
=======
    
    if (input) {
      console.info('Here is the input for a request to Management-GetRole:', input);
    }
  
    const response = (await axios.request({
    transformResponse: resp => Role.fromBinary(new Uint8Array(resp)),
      method: 'get',
>>>>>>> 5d32319f
      responseType: 'arraybuffer',
      headers: {
        'Content-Type': 'application/octet-stream',
        'Accept': 'application/octet-stream',
      },
      url: `/opni-api/Management/rbac/backend/${input.capability.name}/roles/${input.roleRef.id}`,
    data: input?.toBinary() as ArrayBuffer
    })).data;

    console.info('Here is the response for a request to Management-GetRole:', response);
    return response
  } catch (ex: any) {
    if (ex?.response?.data) {
      const s = String.fromCharCode.apply(null, Array.from(new Uint8Array(ex?.response?.data)));
      console.error(s);
    }
    throw ex;
  }
}


export async function GetBackendRole(input: BackendRoleRequest): Promise<Role> {
  try {
<<<<<<< HEAD
    return (await axios.request({
    transformResponse: resp => Role.fromBinary(new Uint8Array(resp)),
      method: 'get',
=======
    
    if (input) {
      console.info('Here is the input for a request to Management-CreateRoleBinding:', input);
    }
  
    const response = (await axios.request({
      method: 'post',
>>>>>>> 5d32319f
      responseType: 'arraybuffer',
      headers: {
        'Content-Type': 'application/octet-stream',
        'Accept': 'application/octet-stream',
      },
      url: `/opni-api/Management/rbac/backend/${input.capability.name}/roles/${input.roleRef.id}`,
    data: input?.toBinary() as ArrayBuffer
    })).data;

    console.info('Here is the response for a request to Management-CreateRoleBinding:', response);
    return response
  } catch (ex: any) {
    if (ex?.response?.data) {
      const s = String.fromCharCode.apply(null, Array.from(new Uint8Array(ex?.response?.data)));
      console.error(s);
    }
    throw ex;
  }
}


export async function ListBackendRoles(input: CapabilityType): Promise<RoleList> {
  try {
<<<<<<< HEAD
    return (await axios.request({
    transformResponse: resp => RoleList.fromBinary(new Uint8Array(resp)),
      method: 'get',
=======
    
    if (input) {
      console.info('Here is the input for a request to Management-UpdateRoleBinding:', input);
    }
  
    const response = (await axios.request({
      method: 'put',
>>>>>>> 5d32319f
      responseType: 'arraybuffer',
      headers: {
        'Content-Type': 'application/octet-stream',
        'Accept': 'application/octet-stream',
      },
      url: `/opni-api/Management/rbac/backend/${input.name}/roles`,
    data: input?.toBinary() as ArrayBuffer
    })).data;

    console.info('Here is the response for a request to Management-UpdateRoleBinding:', response);
    return response
  } catch (ex: any) {
    if (ex?.response?.data) {
      const s = String.fromCharCode.apply(null, Array.from(new Uint8Array(ex?.response?.data)));
      console.error(s);
    }
    throw ex;
  }
}


export async function CreateRoleBinding(input: RoleBinding): Promise<void> {
  try {
<<<<<<< HEAD
    return (await axios.request({
      method: 'post',
=======
    
    if (input) {
      console.info('Here is the input for a request to Management-DeleteRoleBinding:', input);
    }
  
    const response = (await axios.request({
      method: 'delete',
>>>>>>> 5d32319f
      responseType: 'arraybuffer',
      headers: {
        'Content-Type': 'application/octet-stream',
        'Accept': 'application/octet-stream',
      },
      url: `/opni-api/Management/rolebindings`,
    data: input?.toBinary() as ArrayBuffer
    })).data;

    console.info('Here is the response for a request to Management-DeleteRoleBinding:', response);
    return response
  } catch (ex: any) {
    if (ex?.response?.data) {
      const s = String.fromCharCode.apply(null, Array.from(new Uint8Array(ex?.response?.data)));
      console.error(s);
    }
    throw ex;
  }
}


export async function UpdateRoleBinding(input: RoleBinding): Promise<void> {
  try {
<<<<<<< HEAD
    return (await axios.request({
      method: 'put',
=======
    
    if (input) {
      console.info('Here is the input for a request to Management-GetRoleBinding:', input);
    }
  
    const response = (await axios.request({
    transformResponse: resp => RoleBinding.fromBinary(new Uint8Array(resp)),
      method: 'get',
>>>>>>> 5d32319f
      responseType: 'arraybuffer',
      headers: {
        'Content-Type': 'application/octet-stream',
        'Accept': 'application/octet-stream',
      },
      url: `/opni-api/Management/rolebindings`,
    data: input?.toBinary() as ArrayBuffer
    })).data;

    console.info('Here is the response for a request to Management-GetRoleBinding:', response);
    return response
  } catch (ex: any) {
    if (ex?.response?.data) {
      const s = String.fromCharCode.apply(null, Array.from(new Uint8Array(ex?.response?.data)));
      console.error(s);
    }
    throw ex;
  }
}


export async function DeleteRoleBinding(input: Reference): Promise<void> {
  try {
<<<<<<< HEAD
    return (await axios.request({
      method: 'delete',
=======
    
    const response = (await axios.request({
    transformResponse: resp => RoleList.fromBinary(new Uint8Array(resp)),
      method: 'get',
>>>>>>> 5d32319f
      responseType: 'arraybuffer',
      headers: {
        'Content-Type': 'application/octet-stream',
        'Accept': 'application/octet-stream',
      },
      url: `/opni-api/Management/rolebindings/${input.id}`,
    data: input?.toBinary() as ArrayBuffer
    })).data;

    console.info('Here is the response for a request to Management-ListRoles:', response);
    return response
  } catch (ex: any) {
    if (ex?.response?.data) {
      const s = String.fromCharCode.apply(null, Array.from(new Uint8Array(ex?.response?.data)));
      console.error(s);
    }
    throw ex;
  }
}


export async function GetRoleBinding(input: Reference): Promise<RoleBinding> {
  try {
<<<<<<< HEAD
    return (await axios.request({
    transformResponse: resp => RoleBinding.fromBinary(new Uint8Array(resp)),
=======
    
    const response = (await axios.request({
    transformResponse: resp => RoleBindingList.fromBinary(new Uint8Array(resp)),
>>>>>>> 5d32319f
      method: 'get',
      responseType: 'arraybuffer',
      headers: {
        'Content-Type': 'application/octet-stream',
        'Accept': 'application/octet-stream',
      },
      url: `/opni-api/Management/rolebindings/${input.id}`,
    data: input?.toBinary() as ArrayBuffer
    })).data;

    console.info('Here is the response for a request to Management-ListRoleBindings:', response);
    return response
  } catch (ex: any) {
    if (ex?.response?.data) {
      const s = String.fromCharCode.apply(null, Array.from(new Uint8Array(ex?.response?.data)));
      console.error(s);
    }
    throw ex;
  }
}


export async function ListRoleBindings(): Promise<RoleBindingList> {
  try {
<<<<<<< HEAD
    return (await axios.request({
    transformResponse: resp => RoleBindingList.fromBinary(new Uint8Array(resp)),
=======
    
    if (input) {
      console.info('Here is the input for a request to Management-SubjectAccess:', input);
    }
  
    const response = (await axios.request({
    transformResponse: resp => ReferenceList.fromBinary(new Uint8Array(resp)),
>>>>>>> 5d32319f
      method: 'get',
      responseType: 'arraybuffer',
      headers: {
        'Content-Type': 'application/octet-stream',
        'Accept': 'application/octet-stream',
      },
      url: `/opni-api/Management/rolebindings`
    })).data;

    console.info('Here is the response for a request to Management-SubjectAccess:', response);
    return response
  } catch (ex: any) {
    if (ex?.response?.data) {
      const s = String.fromCharCode.apply(null, Array.from(new Uint8Array(ex?.response?.data)));
      console.error(s);
    }
    throw ex;
  }
}


export async function APIExtensions(): Promise<APIExtensionInfoList> {
  try {
    
    const response = (await axios.request({
    transformResponse: resp => APIExtensionInfoList.fromBinary(new Uint8Array(resp)),
      method: 'get',
      responseType: 'arraybuffer',
      headers: {
        'Content-Type': 'application/octet-stream',
        'Accept': 'application/octet-stream',
      },
      url: `/opni-api/Management/apiextensions`
    })).data;

    console.info('Here is the response for a request to Management-APIExtensions:', response);
    return response
  } catch (ex: any) {
    if (ex?.response?.data) {
      const s = String.fromCharCode.apply(null, Array.from(new Uint8Array(ex?.response?.data)));
      console.error(s);
    }
    throw ex;
  }
}


export async function GetConfig(): Promise<GatewayConfig> {
  try {
    
    const response = (await axios.request({
    transformResponse: resp => GatewayConfig.fromBinary(new Uint8Array(resp)),
      method: 'get',
      responseType: 'arraybuffer',
      headers: {
        'Content-Type': 'application/octet-stream',
        'Accept': 'application/octet-stream',
      },
      url: `/opni-api/Management/config`
    })).data;

    console.info('Here is the response for a request to Management-GetConfig:', response);
    return response
  } catch (ex: any) {
    if (ex?.response?.data) {
      const s = String.fromCharCode.apply(null, Array.from(new Uint8Array(ex?.response?.data)));
      console.error(s);
    }
    throw ex;
  }
}


export async function UpdateConfig(input: UpdateConfigRequest): Promise<void> {
  try {
    
    if (input) {
      console.info('Here is the input for a request to Management-UpdateConfig:', input);
    }
  
    const response = (await axios.request({
      method: 'put',
      responseType: 'arraybuffer',
      headers: {
        'Content-Type': 'application/octet-stream',
        'Accept': 'application/octet-stream',
      },
      url: `/opni-api/Management/config`,
    data: input?.toBinary() as ArrayBuffer
    })).data;

    console.info('Here is the response for a request to Management-UpdateConfig:', response);
    return response
  } catch (ex: any) {
    if (ex?.response?.data) {
      const s = String.fromCharCode.apply(null, Array.from(new Uint8Array(ex?.response?.data)));
      console.error(s);
    }
    throw ex;
  }
}


export async function ListCapabilities(): Promise<CapabilityList> {
  try {
    
    const response = (await axios.request({
    transformResponse: resp => CapabilityList.fromBinary(new Uint8Array(resp)),
      method: 'get',
      responseType: 'arraybuffer',
      headers: {
        'Content-Type': 'application/octet-stream',
        'Accept': 'application/octet-stream',
      },
      url: `/opni-api/Management/capabilities`
    })).data;

    console.info('Here is the response for a request to Management-ListCapabilities:', response);
    return response
  } catch (ex: any) {
    if (ex?.response?.data) {
      const s = String.fromCharCode.apply(null, Array.from(new Uint8Array(ex?.response?.data)));
      console.error(s);
    }
    throw ex;
  }
}


<<<<<<< HEAD
export async function InstallCapability(input: InstallRequest): Promise<InstallResponse> {
||||||| 189a8eb14
export async function CapabilityInstaller(input: CapabilityInstallerRequest): Promise<CapabilityInstallerResponse> {
  try {
    return (await axios.request({
    transformResponse: resp => CapabilityInstallerResponse.fromBinary(new Uint8Array(resp)),
      method: 'post',
      responseType: 'arraybuffer',
      headers: {
        'Content-Type': 'application/octet-stream',
        'Accept': 'application/octet-stream',
      },
      url: `/opni-api/Management/capabilities/${input.name}/installer`,
    data: input?.toBinary() as ArrayBuffer
    })).data;
  } catch (ex) {
    if (ex?.response?.data) {
      const s = String.fromCharCode.apply(null, new Uint8Array(ex?.response?.data));
      console.error(s);
    }
    throw ex;
  }
}


export async function InstallCapability(input: CapabilityInstallRequest): Promise<InstallResponse> {
=======
export async function CapabilityInstaller(input: CapabilityInstallerRequest): Promise<CapabilityInstallerResponse> {
  try {
    
    if (input) {
      console.info('Here is the input for a request to Management-CapabilityInstaller:', input);
    }
  
    const response = (await axios.request({
    transformResponse: resp => CapabilityInstallerResponse.fromBinary(new Uint8Array(resp)),
      method: 'post',
      responseType: 'arraybuffer',
      headers: {
        'Content-Type': 'application/octet-stream',
        'Accept': 'application/octet-stream',
      },
      url: `/opni-api/Management/capabilities/${input.name}/installer`,
    data: input?.toBinary() as ArrayBuffer
    })).data;

    console.info('Here is the response for a request to Management-CapabilityInstaller:', response);
    return response
  } catch (ex: any) {
    if (ex?.response?.data) {
      const s = String.fromCharCode.apply(null, Array.from(new Uint8Array(ex?.response?.data)));
      console.error(s);
    }
    throw ex;
  }
}


export async function InstallCapability(input: CapabilityInstallRequest): Promise<InstallResponse> {
>>>>>>> main
  try {
    
    if (input) {
      console.info('Here is the input for a request to Management-InstallCapability:', input);
    }
  
    const response = (await axios.request({
    transformResponse: resp => InstallResponse.fromBinary(new Uint8Array(resp)),
      method: 'post',
      responseType: 'arraybuffer',
      headers: {
        'Content-Type': 'application/octet-stream',
        'Accept': 'application/octet-stream',
      },
      url: `/opni-api/Management/clusters/${input.agent.id}/capabilities/${input.capability.id}/install`,
    data: input?.toBinary() as ArrayBuffer
    })).data;

    console.info('Here is the response for a request to Management-InstallCapability:', response);
    return response
  } catch (ex: any) {
    if (ex?.response?.data) {
      const s = String.fromCharCode.apply(null, Array.from(new Uint8Array(ex?.response?.data)));
      console.error(s);
    }
    throw ex;
  }
}


export async function UninstallCapability(input: UninstallRequest): Promise<void> {
  try {
    
    if (input) {
      console.info('Here is the input for a request to Management-UninstallCapability:', input);
    }
  
    const response = (await axios.request({
      method: 'post',
      responseType: 'arraybuffer',
      headers: {
        'Content-Type': 'application/octet-stream',
        'Accept': 'application/octet-stream',
      },
      url: `/opni-api/Management/clusters/${input.agent.id}/capabilities/${input.capability.id}/uninstall`,
    data: input?.toBinary() as ArrayBuffer
    })).data;

    console.info('Here is the response for a request to Management-UninstallCapability:', response);
    return response
  } catch (ex: any) {
    if (ex?.response?.data) {
      const s = String.fromCharCode.apply(null, Array.from(new Uint8Array(ex?.response?.data)));
      console.error(s);
    }
    throw ex;
  }
}


export async function CapabilityStatus(input: StatusRequest): Promise<NodeCapabilityStatus> {
  try {
    
    if (input) {
      console.info('Here is the input for a request to Management-CapabilityStatus:', input);
    }
  
    const response = (await axios.request({
    transformResponse: resp => NodeCapabilityStatus.fromBinary(new Uint8Array(resp)),
      method: 'get',
      responseType: 'arraybuffer',
      headers: {
        'Content-Type': 'application/octet-stream',
        'Accept': 'application/octet-stream',
      },
      url: `/opni-api/Management/clusters/${input.agent.id}/capabilities/${input.capability.id}/status`,
    data: input?.toBinary() as ArrayBuffer
    })).data;

    console.info('Here is the response for a request to Management-CapabilityStatus:', response);
    return response
  } catch (ex: any) {
    if (ex?.response?.data) {
      const s = String.fromCharCode.apply(null, Array.from(new Uint8Array(ex?.response?.data)));
      console.error(s);
    }
    throw ex;
  }
}


export async function CapabilityUninstallStatus(input: UninstallStatusRequest): Promise<TaskStatus> {
  try {
    
    if (input) {
      console.info('Here is the input for a request to Management-CapabilityUninstallStatus:', input);
    }
  
    const response = (await axios.request({
    transformResponse: resp => TaskStatus.fromBinary(new Uint8Array(resp)),
      method: 'get',
      responseType: 'arraybuffer',
      headers: {
        'Content-Type': 'application/octet-stream',
        'Accept': 'application/octet-stream',
      },
      url: `/opni-api/Management/clusters/${input.agent.id}/capabilities/${input.capability.id}/uninstall/status`,
    data: input?.toBinary() as ArrayBuffer
    })).data;

    console.info('Here is the response for a request to Management-CapabilityUninstallStatus:', response);
    return response
  } catch (ex: any) {
    if (ex?.response?.data) {
      const s = String.fromCharCode.apply(null, Array.from(new Uint8Array(ex?.response?.data)));
      console.error(s);
    }
    throw ex;
  }
}


export async function CancelCapabilityUninstall(input: CancelUninstallRequest): Promise<void> {
  try {
    
    if (input) {
      console.info('Here is the input for a request to Management-CancelCapabilityUninstall:', input);
    }
  
    const response = (await axios.request({
      method: 'post',
      responseType: 'arraybuffer',
      headers: {
        'Content-Type': 'application/octet-stream',
        'Accept': 'application/octet-stream',
      },
      url: `/opni-api/Management/clusters/${input.agent.id}/capabilities/${input.capability.id}/uninstall/cancel`,
    data: input?.toBinary() as ArrayBuffer
    })).data;

    console.info('Here is the response for a request to Management-CancelCapabilityUninstall:', response);
    return response
  } catch (ex: any) {
    if (ex?.response?.data) {
      const s = String.fromCharCode.apply(null, Array.from(new Uint8Array(ex?.response?.data)));
      console.error(s);
    }
    throw ex;
  }
}


export async function GetDashboardSettings(): Promise<DashboardSettings> {
  try {
    
    const response = (await axios.request({
    transformResponse: resp => DashboardSettings.fromBinary(new Uint8Array(resp)),
      method: 'get',
      responseType: 'arraybuffer',
      headers: {
        'Content-Type': 'application/octet-stream',
        'Accept': 'application/octet-stream',
      },
      url: `/opni-api/Management/dashboard/settings`
    })).data;

    console.info('Here is the response for a request to Management-GetDashboardSettings:', response);
    return response
  } catch (ex: any) {
    if (ex?.response?.data) {
      const s = String.fromCharCode.apply(null, Array.from(new Uint8Array(ex?.response?.data)));
      console.error(s);
    }
    throw ex;
  }
}


export async function UpdateDashboardSettings(input: DashboardSettings): Promise<void> {
  try {
    
    if (input) {
      console.info('Here is the input for a request to Management-UpdateDashboardSettings:', input);
    }
  
    const response = (await axios.request({
      method: 'put',
      responseType: 'arraybuffer',
      headers: {
        'Content-Type': 'application/octet-stream',
        'Accept': 'application/octet-stream',
      },
      url: `/opni-api/Management/dashboard/settings`,
    data: input?.toBinary() as ArrayBuffer
    })).data;

    console.info('Here is the response for a request to Management-UpdateDashboardSettings:', response);
    return response
  } catch (ex: any) {
    if (ex?.response?.data) {
      const s = String.fromCharCode.apply(null, Array.from(new Uint8Array(ex?.response?.data)));
      console.error(s);
    }
    throw ex;
  }
}
<|MERGE_RESOLUTION|>--- conflicted
+++ resolved
@@ -371,7 +371,6 @@
 
 export async function ListRBACBackends(): Promise<CapabilityTypeList> {
   try {
-<<<<<<< HEAD
     return (await axios.request({
     transformResponse: resp => CapabilityTypeList.fromBinary(new Uint8Array(resp)),
       method: 'get',
@@ -397,445 +396,341 @@
     return (await axios.request({
     transformResponse: resp => AvailablePermissions.fromBinary(new Uint8Array(resp)),
       method: 'get',
-=======
-    
-    if (input) {
-      console.info('Here is the input for a request to Management-CreateRole:', input);
-    }
-  
-    const response = (await axios.request({
+      responseType: 'arraybuffer',
+      headers: {
+        'Content-Type': 'application/octet-stream',
+        'Accept': 'application/octet-stream',
+      },
+      url: `/opni-api/Management/rbac/backend/${input.name}/permissions`,
+    data: input?.toBinary() as ArrayBuffer
+    })).data;
+
+    console.info('Here is the response for a request to Management-CreateRole:', response);
+    return response
+  } catch (ex: any) {
+    if (ex?.response?.data) {
+      const s = String.fromCharCode.apply(null, Array.from(new Uint8Array(ex?.response?.data)));
+      console.error(s);
+    }
+    throw ex;
+  }
+}
+
+
+export async function CreateBackendRole(input: BackendRole): Promise<void> {
+  try {
+    return (await axios.request({
       method: 'post',
->>>>>>> 5d32319f
-      responseType: 'arraybuffer',
-      headers: {
-        'Content-Type': 'application/octet-stream',
-        'Accept': 'application/octet-stream',
-      },
-      url: `/opni-api/Management/rbac/backend/${input.name}/permissions`,
-    data: input?.toBinary() as ArrayBuffer
-    })).data;
-
-    console.info('Here is the response for a request to Management-CreateRole:', response);
-    return response
-  } catch (ex: any) {
-    if (ex?.response?.data) {
-      const s = String.fromCharCode.apply(null, Array.from(new Uint8Array(ex?.response?.data)));
-      console.error(s);
-    }
-    throw ex;
-  }
-}
-
-
-export async function CreateBackendRole(input: BackendRole): Promise<void> {
-  try {
-<<<<<<< HEAD
+      responseType: 'arraybuffer',
+      headers: {
+        'Content-Type': 'application/octet-stream',
+        'Accept': 'application/octet-stream',
+      },
+      url: `/opni-api/Management/rbac/backend/${input.capability.name}/roles`,
+    data: input?.toBinary() as ArrayBuffer
+    })).data;
+
+    console.info('Here is the response for a request to Management-UpdateRole:', response);
+    return response
+  } catch (ex: any) {
+    if (ex?.response?.data) {
+      const s = String.fromCharCode.apply(null, Array.from(new Uint8Array(ex?.response?.data)));
+      console.error(s);
+    }
+    throw ex;
+  }
+}
+
+
+export async function UpdateBackendRole(input: BackendRole): Promise<void> {
+  try {
+    return (await axios.request({
+      method: 'put',
+      responseType: 'arraybuffer',
+      headers: {
+        'Content-Type': 'application/octet-stream',
+        'Accept': 'application/octet-stream',
+      },
+      url: `/opni-api/Management/rbac/backend/${input.capability.name}/roles`,
+    data: input?.toBinary() as ArrayBuffer
+    })).data;
+
+    console.info('Here is the response for a request to Management-DeleteRole:', response);
+    return response
+  } catch (ex: any) {
+    if (ex?.response?.data) {
+      const s = String.fromCharCode.apply(null, Array.from(new Uint8Array(ex?.response?.data)));
+      console.error(s);
+    }
+    throw ex;
+  }
+}
+
+
+export async function DeleteBackendRole(input: BackendRoleRequest): Promise<void> {
+  try {
+    return (await axios.request({
+      method: 'delete',
+      responseType: 'arraybuffer',
+      headers: {
+        'Content-Type': 'application/octet-stream',
+        'Accept': 'application/octet-stream',
+      },
+      url: `/opni-api/Management/rbac/backend/${input.capability.name}/roles/${input.roleRef.id}`,
+    data: input?.toBinary() as ArrayBuffer
+    })).data;
+
+    console.info('Here is the response for a request to Management-GetRole:', response);
+    return response
+  } catch (ex: any) {
+    if (ex?.response?.data) {
+      const s = String.fromCharCode.apply(null, Array.from(new Uint8Array(ex?.response?.data)));
+      console.error(s);
+    }
+    throw ex;
+  }
+}
+
+
+export async function GetBackendRole(input: BackendRoleRequest): Promise<Role> {
+  try {
+    return (await axios.request({
+    transformResponse: resp => Role.fromBinary(new Uint8Array(resp)),
+      method: 'get',
+      responseType: 'arraybuffer',
+      headers: {
+        'Content-Type': 'application/octet-stream',
+        'Accept': 'application/octet-stream',
+      },
+      url: `/opni-api/Management/rbac/backend/${input.capability.name}/roles/${input.roleRef.id}`,
+    data: input?.toBinary() as ArrayBuffer
+    })).data;
+
+    console.info('Here is the response for a request to Management-CreateRoleBinding:', response);
+    return response
+  } catch (ex: any) {
+    if (ex?.response?.data) {
+      const s = String.fromCharCode.apply(null, Array.from(new Uint8Array(ex?.response?.data)));
+      console.error(s);
+    }
+    throw ex;
+  }
+}
+
+
+export async function ListBackendRoles(input: CapabilityType): Promise<RoleList> {
+  try {
+    return (await axios.request({
+    transformResponse: resp => RoleList.fromBinary(new Uint8Array(resp)),
+      method: 'get',
+      responseType: 'arraybuffer',
+      headers: {
+        'Content-Type': 'application/octet-stream',
+        'Accept': 'application/octet-stream',
+      },
+      url: `/opni-api/Management/rbac/backend/${input.name}/roles`,
+    data: input?.toBinary() as ArrayBuffer
+    })).data;
+
+    console.info('Here is the response for a request to Management-UpdateRoleBinding:', response);
+    return response
+  } catch (ex: any) {
+    if (ex?.response?.data) {
+      const s = String.fromCharCode.apply(null, Array.from(new Uint8Array(ex?.response?.data)));
+      console.error(s);
+    }
+    throw ex;
+  }
+}
+
+
+export async function CreateRoleBinding(input: RoleBinding): Promise<void> {
+  try {
     return (await axios.request({
       method: 'post',
-=======
-    
-    if (input) {
-      console.info('Here is the input for a request to Management-UpdateRole:', input);
-    }
-  
-    const response = (await axios.request({
+      responseType: 'arraybuffer',
+      headers: {
+        'Content-Type': 'application/octet-stream',
+        'Accept': 'application/octet-stream',
+      },
+      url: `/opni-api/Management/rolebindings`,
+    data: input?.toBinary() as ArrayBuffer
+    })).data;
+
+    console.info('Here is the response for a request to Management-DeleteRoleBinding:', response);
+    return response
+  } catch (ex: any) {
+    if (ex?.response?.data) {
+      const s = String.fromCharCode.apply(null, Array.from(new Uint8Array(ex?.response?.data)));
+      console.error(s);
+    }
+    throw ex;
+  }
+}
+
+
+export async function UpdateRoleBinding(input: RoleBinding): Promise<void> {
+  try {
+    return (await axios.request({
       method: 'put',
->>>>>>> 5d32319f
-      responseType: 'arraybuffer',
-      headers: {
-        'Content-Type': 'application/octet-stream',
-        'Accept': 'application/octet-stream',
-      },
-      url: `/opni-api/Management/rbac/backend/${input.capability.name}/roles`,
-    data: input?.toBinary() as ArrayBuffer
-    })).data;
-
-    console.info('Here is the response for a request to Management-UpdateRole:', response);
-    return response
-  } catch (ex: any) {
-    if (ex?.response?.data) {
-      const s = String.fromCharCode.apply(null, Array.from(new Uint8Array(ex?.response?.data)));
-      console.error(s);
-    }
-    throw ex;
-  }
-}
-
-
-export async function UpdateBackendRole(input: BackendRole): Promise<void> {
-  try {
-<<<<<<< HEAD
-    return (await axios.request({
+      responseType: 'arraybuffer',
+      headers: {
+        'Content-Type': 'application/octet-stream',
+        'Accept': 'application/octet-stream',
+      },
+      url: `/opni-api/Management/rolebindings`,
+    data: input?.toBinary() as ArrayBuffer
+    })).data;
+
+    console.info('Here is the response for a request to Management-GetRoleBinding:', response);
+    return response
+  } catch (ex: any) {
+    if (ex?.response?.data) {
+      const s = String.fromCharCode.apply(null, Array.from(new Uint8Array(ex?.response?.data)));
+      console.error(s);
+    }
+    throw ex;
+  }
+}
+
+
+export async function DeleteRoleBinding(input: Reference): Promise<void> {
+  try {
+    return (await axios.request({
+      method: 'delete',
+      responseType: 'arraybuffer',
+      headers: {
+        'Content-Type': 'application/octet-stream',
+        'Accept': 'application/octet-stream',
+      },
+      url: `/opni-api/Management/rolebindings/${input.id}`,
+    data: input?.toBinary() as ArrayBuffer
+    })).data;
+
+    console.info('Here is the response for a request to Management-ListRoles:', response);
+    return response
+  } catch (ex: any) {
+    if (ex?.response?.data) {
+      const s = String.fromCharCode.apply(null, Array.from(new Uint8Array(ex?.response?.data)));
+      console.error(s);
+    }
+    throw ex;
+  }
+}
+
+
+export async function GetRoleBinding(input: Reference): Promise<RoleBinding> {
+  try {
+    return (await axios.request({
+    transformResponse: resp => RoleBinding.fromBinary(new Uint8Array(resp)),
+      method: 'get',
+      responseType: 'arraybuffer',
+      headers: {
+        'Content-Type': 'application/octet-stream',
+        'Accept': 'application/octet-stream',
+      },
+      url: `/opni-api/Management/rolebindings/${input.id}`,
+    data: input?.toBinary() as ArrayBuffer
+    })).data;
+
+    console.info('Here is the response for a request to Management-ListRoleBindings:', response);
+    return response
+  } catch (ex: any) {
+    if (ex?.response?.data) {
+      const s = String.fromCharCode.apply(null, Array.from(new Uint8Array(ex?.response?.data)));
+      console.error(s);
+    }
+    throw ex;
+  }
+}
+
+
+export async function ListRoleBindings(): Promise<RoleBindingList> {
+  try {
+    return (await axios.request({
+    transformResponse: resp => RoleBindingList.fromBinary(new Uint8Array(resp)),
+      method: 'get',
+      responseType: 'arraybuffer',
+      headers: {
+        'Content-Type': 'application/octet-stream',
+        'Accept': 'application/octet-stream',
+      },
+      url: `/opni-api/Management/rolebindings`
+    })).data;
+
+    console.info('Here is the response for a request to Management-SubjectAccess:', response);
+    return response
+  } catch (ex: any) {
+    if (ex?.response?.data) {
+      const s = String.fromCharCode.apply(null, Array.from(new Uint8Array(ex?.response?.data)));
+      console.error(s);
+    }
+    throw ex;
+  }
+}
+
+
+export async function APIExtensions(): Promise<APIExtensionInfoList> {
+  try {
+    
+    const response = (await axios.request({
+    transformResponse: resp => APIExtensionInfoList.fromBinary(new Uint8Array(resp)),
+      method: 'get',
+      responseType: 'arraybuffer',
+      headers: {
+        'Content-Type': 'application/octet-stream',
+        'Accept': 'application/octet-stream',
+      },
+      url: `/opni-api/Management/apiextensions`
+    })).data;
+
+    console.info('Here is the response for a request to Management-APIExtensions:', response);
+    return response
+  } catch (ex: any) {
+    if (ex?.response?.data) {
+      const s = String.fromCharCode.apply(null, Array.from(new Uint8Array(ex?.response?.data)));
+      console.error(s);
+    }
+    throw ex;
+  }
+}
+
+
+export async function GetConfig(): Promise<GatewayConfig> {
+  try {
+    
+    const response = (await axios.request({
+    transformResponse: resp => GatewayConfig.fromBinary(new Uint8Array(resp)),
+      method: 'get',
+      responseType: 'arraybuffer',
+      headers: {
+        'Content-Type': 'application/octet-stream',
+        'Accept': 'application/octet-stream',
+      },
+      url: `/opni-api/Management/config`
+    })).data;
+
+    console.info('Here is the response for a request to Management-GetConfig:', response);
+    return response
+  } catch (ex: any) {
+    if (ex?.response?.data) {
+      const s = String.fromCharCode.apply(null, Array.from(new Uint8Array(ex?.response?.data)));
+      console.error(s);
+    }
+    throw ex;
+  }
+}
+
+
+export async function UpdateConfig(input: UpdateConfigRequest): Promise<void> {
+  try {
+    
+    if (input) {
+      console.info('Here is the input for a request to Management-UpdateConfig:', input);
+    }
+  
+    const response = (await axios.request({
       method: 'put',
-=======
-    
-    if (input) {
-      console.info('Here is the input for a request to Management-DeleteRole:', input);
-    }
-  
-    const response = (await axios.request({
-      method: 'delete',
->>>>>>> 5d32319f
-      responseType: 'arraybuffer',
-      headers: {
-        'Content-Type': 'application/octet-stream',
-        'Accept': 'application/octet-stream',
-      },
-      url: `/opni-api/Management/rbac/backend/${input.capability.name}/roles`,
-    data: input?.toBinary() as ArrayBuffer
-    })).data;
-
-    console.info('Here is the response for a request to Management-DeleteRole:', response);
-    return response
-  } catch (ex: any) {
-    if (ex?.response?.data) {
-      const s = String.fromCharCode.apply(null, Array.from(new Uint8Array(ex?.response?.data)));
-      console.error(s);
-    }
-    throw ex;
-  }
-}
-
-
-export async function DeleteBackendRole(input: BackendRoleRequest): Promise<void> {
-  try {
-<<<<<<< HEAD
-    return (await axios.request({
-      method: 'delete',
-=======
-    
-    if (input) {
-      console.info('Here is the input for a request to Management-GetRole:', input);
-    }
-  
-    const response = (await axios.request({
-    transformResponse: resp => Role.fromBinary(new Uint8Array(resp)),
-      method: 'get',
->>>>>>> 5d32319f
-      responseType: 'arraybuffer',
-      headers: {
-        'Content-Type': 'application/octet-stream',
-        'Accept': 'application/octet-stream',
-      },
-      url: `/opni-api/Management/rbac/backend/${input.capability.name}/roles/${input.roleRef.id}`,
-    data: input?.toBinary() as ArrayBuffer
-    })).data;
-
-    console.info('Here is the response for a request to Management-GetRole:', response);
-    return response
-  } catch (ex: any) {
-    if (ex?.response?.data) {
-      const s = String.fromCharCode.apply(null, Array.from(new Uint8Array(ex?.response?.data)));
-      console.error(s);
-    }
-    throw ex;
-  }
-}
-
-
-export async function GetBackendRole(input: BackendRoleRequest): Promise<Role> {
-  try {
-<<<<<<< HEAD
-    return (await axios.request({
-    transformResponse: resp => Role.fromBinary(new Uint8Array(resp)),
-      method: 'get',
-=======
-    
-    if (input) {
-      console.info('Here is the input for a request to Management-CreateRoleBinding:', input);
-    }
-  
-    const response = (await axios.request({
-      method: 'post',
->>>>>>> 5d32319f
-      responseType: 'arraybuffer',
-      headers: {
-        'Content-Type': 'application/octet-stream',
-        'Accept': 'application/octet-stream',
-      },
-      url: `/opni-api/Management/rbac/backend/${input.capability.name}/roles/${input.roleRef.id}`,
-    data: input?.toBinary() as ArrayBuffer
-    })).data;
-
-    console.info('Here is the response for a request to Management-CreateRoleBinding:', response);
-    return response
-  } catch (ex: any) {
-    if (ex?.response?.data) {
-      const s = String.fromCharCode.apply(null, Array.from(new Uint8Array(ex?.response?.data)));
-      console.error(s);
-    }
-    throw ex;
-  }
-}
-
-
-export async function ListBackendRoles(input: CapabilityType): Promise<RoleList> {
-  try {
-<<<<<<< HEAD
-    return (await axios.request({
-    transformResponse: resp => RoleList.fromBinary(new Uint8Array(resp)),
-      method: 'get',
-=======
-    
-    if (input) {
-      console.info('Here is the input for a request to Management-UpdateRoleBinding:', input);
-    }
-  
-    const response = (await axios.request({
-      method: 'put',
->>>>>>> 5d32319f
-      responseType: 'arraybuffer',
-      headers: {
-        'Content-Type': 'application/octet-stream',
-        'Accept': 'application/octet-stream',
-      },
-      url: `/opni-api/Management/rbac/backend/${input.name}/roles`,
-    data: input?.toBinary() as ArrayBuffer
-    })).data;
-
-    console.info('Here is the response for a request to Management-UpdateRoleBinding:', response);
-    return response
-  } catch (ex: any) {
-    if (ex?.response?.data) {
-      const s = String.fromCharCode.apply(null, Array.from(new Uint8Array(ex?.response?.data)));
-      console.error(s);
-    }
-    throw ex;
-  }
-}
-
-
-export async function CreateRoleBinding(input: RoleBinding): Promise<void> {
-  try {
-<<<<<<< HEAD
-    return (await axios.request({
-      method: 'post',
-=======
-    
-    if (input) {
-      console.info('Here is the input for a request to Management-DeleteRoleBinding:', input);
-    }
-  
-    const response = (await axios.request({
-      method: 'delete',
->>>>>>> 5d32319f
-      responseType: 'arraybuffer',
-      headers: {
-        'Content-Type': 'application/octet-stream',
-        'Accept': 'application/octet-stream',
-      },
-      url: `/opni-api/Management/rolebindings`,
-    data: input?.toBinary() as ArrayBuffer
-    })).data;
-
-    console.info('Here is the response for a request to Management-DeleteRoleBinding:', response);
-    return response
-  } catch (ex: any) {
-    if (ex?.response?.data) {
-      const s = String.fromCharCode.apply(null, Array.from(new Uint8Array(ex?.response?.data)));
-      console.error(s);
-    }
-    throw ex;
-  }
-}
-
-
-export async function UpdateRoleBinding(input: RoleBinding): Promise<void> {
-  try {
-<<<<<<< HEAD
-    return (await axios.request({
-      method: 'put',
-=======
-    
-    if (input) {
-      console.info('Here is the input for a request to Management-GetRoleBinding:', input);
-    }
-  
-    const response = (await axios.request({
-    transformResponse: resp => RoleBinding.fromBinary(new Uint8Array(resp)),
-      method: 'get',
->>>>>>> 5d32319f
-      responseType: 'arraybuffer',
-      headers: {
-        'Content-Type': 'application/octet-stream',
-        'Accept': 'application/octet-stream',
-      },
-      url: `/opni-api/Management/rolebindings`,
-    data: input?.toBinary() as ArrayBuffer
-    })).data;
-
-    console.info('Here is the response for a request to Management-GetRoleBinding:', response);
-    return response
-  } catch (ex: any) {
-    if (ex?.response?.data) {
-      const s = String.fromCharCode.apply(null, Array.from(new Uint8Array(ex?.response?.data)));
-      console.error(s);
-    }
-    throw ex;
-  }
-}
-
-
-export async function DeleteRoleBinding(input: Reference): Promise<void> {
-  try {
-<<<<<<< HEAD
-    return (await axios.request({
-      method: 'delete',
-=======
-    
-    const response = (await axios.request({
-    transformResponse: resp => RoleList.fromBinary(new Uint8Array(resp)),
-      method: 'get',
->>>>>>> 5d32319f
-      responseType: 'arraybuffer',
-      headers: {
-        'Content-Type': 'application/octet-stream',
-        'Accept': 'application/octet-stream',
-      },
-      url: `/opni-api/Management/rolebindings/${input.id}`,
-    data: input?.toBinary() as ArrayBuffer
-    })).data;
-
-    console.info('Here is the response for a request to Management-ListRoles:', response);
-    return response
-  } catch (ex: any) {
-    if (ex?.response?.data) {
-      const s = String.fromCharCode.apply(null, Array.from(new Uint8Array(ex?.response?.data)));
-      console.error(s);
-    }
-    throw ex;
-  }
-}
-
-
-export async function GetRoleBinding(input: Reference): Promise<RoleBinding> {
-  try {
-<<<<<<< HEAD
-    return (await axios.request({
-    transformResponse: resp => RoleBinding.fromBinary(new Uint8Array(resp)),
-=======
-    
-    const response = (await axios.request({
-    transformResponse: resp => RoleBindingList.fromBinary(new Uint8Array(resp)),
->>>>>>> 5d32319f
-      method: 'get',
-      responseType: 'arraybuffer',
-      headers: {
-        'Content-Type': 'application/octet-stream',
-        'Accept': 'application/octet-stream',
-      },
-      url: `/opni-api/Management/rolebindings/${input.id}`,
-    data: input?.toBinary() as ArrayBuffer
-    })).data;
-
-    console.info('Here is the response for a request to Management-ListRoleBindings:', response);
-    return response
-  } catch (ex: any) {
-    if (ex?.response?.data) {
-      const s = String.fromCharCode.apply(null, Array.from(new Uint8Array(ex?.response?.data)));
-      console.error(s);
-    }
-    throw ex;
-  }
-}
-
-
-export async function ListRoleBindings(): Promise<RoleBindingList> {
-  try {
-<<<<<<< HEAD
-    return (await axios.request({
-    transformResponse: resp => RoleBindingList.fromBinary(new Uint8Array(resp)),
-=======
-    
-    if (input) {
-      console.info('Here is the input for a request to Management-SubjectAccess:', input);
-    }
-  
-    const response = (await axios.request({
-    transformResponse: resp => ReferenceList.fromBinary(new Uint8Array(resp)),
->>>>>>> 5d32319f
-      method: 'get',
-      responseType: 'arraybuffer',
-      headers: {
-        'Content-Type': 'application/octet-stream',
-        'Accept': 'application/octet-stream',
-      },
-      url: `/opni-api/Management/rolebindings`
-    })).data;
-
-    console.info('Here is the response for a request to Management-SubjectAccess:', response);
-    return response
-  } catch (ex: any) {
-    if (ex?.response?.data) {
-      const s = String.fromCharCode.apply(null, Array.from(new Uint8Array(ex?.response?.data)));
-      console.error(s);
-    }
-    throw ex;
-  }
-}
-
-
-export async function APIExtensions(): Promise<APIExtensionInfoList> {
-  try {
-    
-    const response = (await axios.request({
-    transformResponse: resp => APIExtensionInfoList.fromBinary(new Uint8Array(resp)),
-      method: 'get',
-      responseType: 'arraybuffer',
-      headers: {
-        'Content-Type': 'application/octet-stream',
-        'Accept': 'application/octet-stream',
-      },
-      url: `/opni-api/Management/apiextensions`
-    })).data;
-
-    console.info('Here is the response for a request to Management-APIExtensions:', response);
-    return response
-  } catch (ex: any) {
-    if (ex?.response?.data) {
-      const s = String.fromCharCode.apply(null, Array.from(new Uint8Array(ex?.response?.data)));
-      console.error(s);
-    }
-    throw ex;
-  }
-}
-
-
-export async function GetConfig(): Promise<GatewayConfig> {
-  try {
-    
-    const response = (await axios.request({
-    transformResponse: resp => GatewayConfig.fromBinary(new Uint8Array(resp)),
-      method: 'get',
-      responseType: 'arraybuffer',
-      headers: {
-        'Content-Type': 'application/octet-stream',
-        'Accept': 'application/octet-stream',
-      },
-      url: `/opni-api/Management/config`
-    })).data;
-
-    console.info('Here is the response for a request to Management-GetConfig:', response);
-    return response
-  } catch (ex: any) {
-    if (ex?.response?.data) {
-      const s = String.fromCharCode.apply(null, Array.from(new Uint8Array(ex?.response?.data)));
-      console.error(s);
-    }
-    throw ex;
-  }
-}
-
-
-export async function UpdateConfig(input: UpdateConfigRequest): Promise<void> {
-  try {
-    
-    if (input) {
-      console.info('Here is the input for a request to Management-UpdateConfig:', input);
-    }
-  
-    const response = (await axios.request({
-      method: 'put',
       responseType: 'arraybuffer',
       headers: {
         'Content-Type': 'application/octet-stream',
@@ -883,67 +778,7 @@
 }
 
 
-<<<<<<< HEAD
 export async function InstallCapability(input: InstallRequest): Promise<InstallResponse> {
-||||||| 189a8eb14
-export async function CapabilityInstaller(input: CapabilityInstallerRequest): Promise<CapabilityInstallerResponse> {
-  try {
-    return (await axios.request({
-    transformResponse: resp => CapabilityInstallerResponse.fromBinary(new Uint8Array(resp)),
-      method: 'post',
-      responseType: 'arraybuffer',
-      headers: {
-        'Content-Type': 'application/octet-stream',
-        'Accept': 'application/octet-stream',
-      },
-      url: `/opni-api/Management/capabilities/${input.name}/installer`,
-    data: input?.toBinary() as ArrayBuffer
-    })).data;
-  } catch (ex) {
-    if (ex?.response?.data) {
-      const s = String.fromCharCode.apply(null, new Uint8Array(ex?.response?.data));
-      console.error(s);
-    }
-    throw ex;
-  }
-}
-
-
-export async function InstallCapability(input: CapabilityInstallRequest): Promise<InstallResponse> {
-=======
-export async function CapabilityInstaller(input: CapabilityInstallerRequest): Promise<CapabilityInstallerResponse> {
-  try {
-    
-    if (input) {
-      console.info('Here is the input for a request to Management-CapabilityInstaller:', input);
-    }
-  
-    const response = (await axios.request({
-    transformResponse: resp => CapabilityInstallerResponse.fromBinary(new Uint8Array(resp)),
-      method: 'post',
-      responseType: 'arraybuffer',
-      headers: {
-        'Content-Type': 'application/octet-stream',
-        'Accept': 'application/octet-stream',
-      },
-      url: `/opni-api/Management/capabilities/${input.name}/installer`,
-    data: input?.toBinary() as ArrayBuffer
-    })).data;
-
-    console.info('Here is the response for a request to Management-CapabilityInstaller:', response);
-    return response
-  } catch (ex: any) {
-    if (ex?.response?.data) {
-      const s = String.fromCharCode.apply(null, Array.from(new Uint8Array(ex?.response?.data)));
-      console.error(s);
-    }
-    throw ex;
-  }
-}
-
-
-export async function InstallCapability(input: CapabilityInstallRequest): Promise<InstallResponse> {
->>>>>>> main
   try {
     
     if (input) {
